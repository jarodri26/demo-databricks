variables:

<<<<<<< HEAD

=======
>>>>>>> 21305a54
    SRC_DATABASE:
        description: Database where source datasets are located
        default: samples

<<<<<<< HEAD
    SRC_SCHEMA:    
=======
    SRC_SCHEMA:
>>>>>>> 21305a54
        description: Schema in SRC_DATABASE where source datasets are located
        default: nyctaxi

    MLFLOW_EXPERIMENT_ID:
        description: ID of mlflow experiments to track runs and store artifacts
<<<<<<< HEAD
        default: 924614391598093
        # when running in dev, copy file do dev/, create you own experiment and set as the default value    

    MODEL_REGISTRY_CATALOG:
        description: Catalog that contains the schema where model will be registered
        default: ds_dev

    MODEL_NAME:
        description: name of the model to be used in MLflow model registry
        default: taxi_fare_predictor_demo

    MODEL_REGISTRY_SCHEMA:
        description: Schema where models will be saved within unity catalog
        default: dev_jose_rodriguez

    MODEL_STORE_CATALOG:
        description: Catalog that contains the schema where feature store tables will be saved
        default: ds_dev

    MODEL_STORE_SCHEMA:
        description: Schema where feature store tables will be saved within unity catalog
        default: ds_jose_rodriguez

    MODEL_STORE:
        description: provides a reference for writing data to and reading data from
        default: fs_nyc_taxi_trips        
=======
        default: <dev_experiment_id>

    MODEL_REGISTRY_CATALOG:
        description: Catalog that contains the schema where models will be registered
        default: <dev_catalog>

    MODEL_NAME:
        description: name of the model to be used in MLFlow model registry
        default: <dev_model_name>

    MODEL_REGISTRY_SCHEMA:
        description: Schema where models will be saved within unity catalog
        default: <dev_schema>
        
    FEATURE_STORE_CATALOG:
        description: Catalog that contains the schema where feature store tables will be saved
        default: <dev_catalog>

    FEATURE_STORE_SCHEMA:
        description: Schema where feature store tables will be saved within unity catalog
        default: <dev_schema>

    FEATURE_STORE:
        description: Provides a reference for writing data to and reading data from
        default: fs_nyc_taxi_trips
>>>>>>> 21305a54
<|MERGE_RESOLUTION|>--- conflicted
+++ resolved
@@ -1,24 +1,16 @@
 variables:
 
-<<<<<<< HEAD
-
-=======
->>>>>>> 21305a54
     SRC_DATABASE:
         description: Database where source datasets are located
         default: samples
 
-<<<<<<< HEAD
-    SRC_SCHEMA:    
-=======
+
     SRC_SCHEMA:
->>>>>>> 21305a54
         description: Schema in SRC_DATABASE where source datasets are located
         default: nyctaxi
 
     MLFLOW_EXPERIMENT_ID:
         description: ID of mlflow experiments to track runs and store artifacts
-<<<<<<< HEAD
         default: 924614391598093
         # when running in dev, copy file do dev/, create you own experiment and set as the default value    
 
@@ -45,30 +37,3 @@
     MODEL_STORE:
         description: provides a reference for writing data to and reading data from
         default: fs_nyc_taxi_trips        
-=======
-        default: <dev_experiment_id>
-
-    MODEL_REGISTRY_CATALOG:
-        description: Catalog that contains the schema where models will be registered
-        default: <dev_catalog>
-
-    MODEL_NAME:
-        description: name of the model to be used in MLFlow model registry
-        default: <dev_model_name>
-
-    MODEL_REGISTRY_SCHEMA:
-        description: Schema where models will be saved within unity catalog
-        default: <dev_schema>
-        
-    FEATURE_STORE_CATALOG:
-        description: Catalog that contains the schema where feature store tables will be saved
-        default: <dev_catalog>
-
-    FEATURE_STORE_SCHEMA:
-        description: Schema where feature store tables will be saved within unity catalog
-        default: <dev_schema>
-
-    FEATURE_STORE:
-        description: Provides a reference for writing data to and reading data from
-        default: fs_nyc_taxi_trips
->>>>>>> 21305a54
